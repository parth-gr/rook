--- conflicted
+++ resolved
@@ -8,11 +8,7 @@
   - client
   - error
 - package: github.com/quantum/clusterd
-<<<<<<< HEAD
-  version: a19ae6e0d43166b5e8cec10424cb2dcc9c13c7f3  
-=======
-  version: 57c6b278a6e56019f3953b0b20d0979c9d645a95  
->>>>>>> c479d310
+  version: 14dec27c9b5e2463555ac74674daf53c625fd619  
   subpackages:
   - pkg/inventory
   - pkg/orchestrator
