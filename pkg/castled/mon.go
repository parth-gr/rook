--- conflicted
+++ resolved
@@ -7,12 +7,7 @@
 	"path/filepath"
 
 	"github.com/quantum/castle/pkg/cephd"
-<<<<<<< HEAD
 	"github.com/quantum/clusterd/pkg/orchestrator"
-=======
-	"github.com/quantum/castle/pkg/kvstore"
-	"github.com/quantum/castle/pkg/proc"
->>>>>>> cd544701
 )
 
 const (
@@ -99,117 +94,4 @@
 	}
 
 	return resp, nil
-<<<<<<< HEAD
-=======
-}
-
-// creates and initializes the given monitors file systems
-func makeMonitorFileSystems(cfg Config, c clusterInfo) error {
-	for _, monName := range cfg.MonNames {
-		// write the keyring to disk
-		if err := writeMonitorKeyring(monName, c); err != nil {
-			return err
-		}
-
-		// write the config file to disk
-		if err := writeMonitorConfigFile(monName, cfg, c, getMonKeyringPath(monName)); err != nil {
-			return err
-		}
-
-		// create monitor data dir
-		monDataDir := getMonDataDirPath(monName)
-		if err := os.MkdirAll(filepath.Dir(monDataDir), 0744); err != nil {
-			fmt.Printf("failed to create monitor data directory at %s: %+v", monDataDir, err)
-		}
-
-		// call mon --mkfs in a child process
-		err := proc.RunChildProcess(
-			"mon",
-			"--mkfs",
-			fmt.Sprintf("--cluster=%s", cfg.ClusterName),
-			fmt.Sprintf("--name=mon.%s", monName),
-			fmt.Sprintf("--mon-data=%s", monDataDir),
-			fmt.Sprintf("--conf=%s", getMonConfFilePath(monName)),
-			fmt.Sprintf("--keyring=%s", getMonKeyringPath(monName)))
-		if err != nil {
-			return fmt.Errorf("failed mon %s --mkfs: %+v", monName, err)
-		}
-	}
-
-	return nil
-}
-
-// writes the monitor keyring to disk
-func writeMonitorKeyring(monName string, c clusterInfo) error {
-	keyring := fmt.Sprintf(monitorKeyringTemplate, c.MonitorSecret, c.AdminSecret)
-	keyringPath := getMonKeyringPath(monName)
-	if err := os.MkdirAll(filepath.Dir(keyringPath), 0744); err != nil {
-		return fmt.Errorf("failed to create keyring directory for %s: %+v", keyringPath, err)
-	}
-	if err := ioutil.WriteFile(keyringPath, []byte(keyring), 0644); err != nil {
-		return fmt.Errorf("failed to write monitor keyring to %s: %+v", keyringPath, err)
-	}
-
-	return nil
-}
-
-// generates and writes the monitor config file to disk
-func writeMonitorConfigFile(monName string, cfg Config, c clusterInfo, adminKeyringPath string) error {
-	configFile, err := createGlobalConfigFileSection(cfg, c, getMonRunDirPath(monName))
-	if err != nil {
-		return fmt.Errorf("failed to create mon %s global config section, %+v", monName, err)
-	}
-
-	if err := addClientConfigFileSection(configFile, "client.admin", adminKeyringPath); err != nil {
-		return fmt.Errorf("failed to add mon %s admin client config section, %+v", monName, err)
-	}
-
-	if err := addInitialMonitorsConfigFileSections(configFile, cfg); err != nil {
-		return fmt.Errorf("failed to add mon %s initial monitor config sections, %+v", monName, err)
-	}
-
-	// write the entire config to disk
-	if err := configFile.SaveTo(getMonConfFilePath(monName)); err != nil {
-		return err
-	}
-
-	return nil
-}
-
-// runs all the given monitors in child processes
-func runMonitors(cfg Config) ([]*exec.Cmd, error) {
-	procs := make([]*exec.Cmd, len(cfg.MonNames))
-
-	for i, monName := range cfg.MonNames {
-		// find the current monitor's endpoint
-		var monEndpoint string
-		for i := range cfg.InitialMonitors {
-			if cfg.InitialMonitors[i].Name == monName {
-				monEndpoint = cfg.InitialMonitors[i].Endpoint
-				break
-			}
-		}
-		if monEndpoint == "" {
-			return nil, fmt.Errorf("failed to find endpoint for mon %s", monName)
-		}
-
-		// start the monitor daemon in the foreground with the given config
-		log.Printf("starting monitor %s", monName)
-		cmd, err := proc.StartChildProcess(
-			"mon",
-			"--foreground",
-			fmt.Sprintf("--cluster=%v", cfg.ClusterName),
-			fmt.Sprintf("--name=mon.%v", monName),
-			fmt.Sprintf("--mon-data=%s", getMonDataDirPath(monName)),
-			fmt.Sprintf("--conf=%s", getMonConfFilePath(monName)),
-			fmt.Sprintf("--public-addr=%v", monEndpoint))
-		if err != nil {
-			return nil, fmt.Errorf("failed to start monitor %s: %+v", monName, err)
-		}
-
-		procs[i] = cmd
-	}
-
-	return procs, nil
->>>>>>> cd544701
 }